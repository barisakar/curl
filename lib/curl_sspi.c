/***************************************************************************
 *                                  _   _ ____  _
 *  Project                     ___| | | |  _ \| |
 *                             / __| | | | |_) | |
 *                            | (__| |_| |  _ <| |___
 *                             \___|\___/|_| \_\_____|
 *
 * Copyright (C) Daniel Stenberg, <daniel@haxx.se>, et al.
 *
 * This software is licensed as described in the file COPYING, which
 * you should have received as part of this distribution. The terms
 * are also available at https://curl.se/docs/copyright.html.
 *
 * You may opt to use, copy, modify, merge, publish, distribute and/or sell
 * copies of the Software, and permit persons to whom the Software is
 * furnished to do so, under the terms of the COPYING file.
 *
 * This software is distributed on an "AS IS" basis, WITHOUT WARRANTY OF ANY
 * KIND, either express or implied.
 *
 * SPDX-License-Identifier: curl
 *
 ***************************************************************************/

#include "curl_setup.h"

#ifdef USE_WINDOWS_SSPI

#include <wchar.h>

#include <curl/curl.h>
#include "curl_sspi.h"
#include "curl_multibyte.h"
#include "system_win32.h"
#include "version_win32.h"
#include "warnless.h"

/* The last #include files should be: */
#include "curl_memory.h"
#include "memdebug.h"

/* We use our own typedef here since some headers might lack these */
typedef PSecurityFunctionTable (APIENTRY *INITSECURITYINTERFACE_FN)(VOID);

/* See definition of SECURITY_ENTRYPOINT in sspi.h */
#ifdef UNICODE
#  ifdef _WIN32_WCE
#    define SECURITYENTRYPOINT L"InitSecurityInterfaceW"
#  else
#    define SECURITYENTRYPOINT "InitSecurityInterfaceW"
#  endif
#else
#  define SECURITYENTRYPOINT "InitSecurityInterfaceA"
#endif

/* Handle of security.dll or secur32.dll, depending on Windows version */
HMODULE s_hSecDll = NULL;

/* Pointer to SSPI dispatch table */
PSecurityFunctionTable s_pSecFn = NULL;

/*
 * Curl_sspi_global_init()
 *
 * This is used to load the Security Service Provider Interface (SSPI)
 * dynamic link library portably across all Windows versions, without
 * the need to directly link libcurl, nor the application using it, at
 * build time.
 *
 * Once this function has been executed, Windows SSPI functions can be
 * called through the Security Service Provider Interface dispatch table.
 *
 * Parameters:
 *
 * None.
 *
 * Returns CURLE_OK on success.
 */
CURLcode Curl_sspi_global_init(void)
{
  INITSECURITYINTERFACE_FN pInitSecurityInterface;

  /* If security interface is not yet initialized try to do this */
  if(!s_hSecDll) {
    /* Security Service Provider Interface (SSPI) functions are located in
     * security.dll on WinNT 4.0 and in secur32.dll on Win9x. Win2K and XP
     * have both these DLLs (security.dll forwards calls to secur32.dll) */

    /* Load SSPI dll into the address space of the calling process */
    if(curlx_verify_windows_version(4, 0, 0, PLATFORM_WINNT, VERSION_EQUAL))
      s_hSecDll = Curl_load_library(TEXT("security.dll"));
    else
      s_hSecDll = Curl_load_library(TEXT("secur32.dll"));
    if(!s_hSecDll)
      return CURLE_FAILED_INIT;

    /* Get address of the InitSecurityInterfaceA function from the SSPI dll */
    pInitSecurityInterface =
      CURLX_FUNCTION_CAST(INITSECURITYINTERFACE_FN,
                          (GetProcAddress(s_hSecDll, SECURITYENTRYPOINT)));
    if(!pInitSecurityInterface)
      return CURLE_FAILED_INIT;

    /* Get pointer to Security Service Provider Interface dispatch table */
    s_pSecFn = pInitSecurityInterface();
    if(!s_pSecFn)
      return CURLE_FAILED_INIT;
  }

  return CURLE_OK;
}

/*
 * Curl_sspi_global_cleanup()
 *
 * This deinitializes the Security Service Provider Interface from libcurl.
 *
 * Parameters:
 *
 * None.
 */
void Curl_sspi_global_cleanup(void)
{
  if(s_hSecDll) {
    FreeLibrary(s_hSecDll);
    s_hSecDll = NULL;
    s_pSecFn = NULL;
  }
}

/*
 * Curl_create_sspi_identity()
 *
 * This is used to populate a SSPI identity structure based on the supplied
 * username and password. The username and password must be UTF-8 encoded.
 *
 * Parameters:
 *
 * userp    [in]     - The user name in the format User or Domain\User.
 * passwdp  [in]     - The user's password.
 * identity [in/out] - The identity structure.
 *
 * Returns CURLE_OK on success.
 */
CURLcode Curl_create_sspi_identity(const char *userp, const char *passwdp,
                                   SEC_WINNT_AUTH_IDENTITY *identity)
{
  wchar_t *p, *useranddomain;

  /* Initialize the identity */
  memset(identity, 0, sizeof(*identity));

<<<<<<< HEAD
  useranddomain.tchar_ptr = curlx_convert_UTF8_to_tchar((char *)userp);
  if(!useranddomain.tchar_ptr)
=======
  useranddomain = Curl_convert_UTF8_to_wchar(userp);
  if(!useranddomain)
>>>>>>> 55e15d1d
    return CURLE_OUT_OF_MEMORY;

  p = wcschr(useranddomain, L'\\');
  if(!p)
    p = wcschr(useranddomain, L'/');

  /* if a domain is prepended then separate it from user */
  if(p) {
    *p = 0;
    identity->Domain = (void *)wcsdup(useranddomain);
    identity->User = (void *)wcsdup(p + 1);
  }
  else {
    identity->Domain = (void *)wcsdup(L"");
    identity->User = (void *)wcsdup(useranddomain);
  }

<<<<<<< HEAD
  /* Setup the identity's user and length */
  dup_user.tchar_ptr = _tcsdup(user.tchar_ptr);
  if(!dup_user.tchar_ptr) {
    curlx_unicodefree(useranddomain.tchar_ptr);
    return CURLE_OUT_OF_MEMORY;
  }
  identity->User = dup_user.tbyte_ptr;
  identity->UserLength = curlx_uztoul(_tcslen(dup_user.tchar_ptr));
  dup_user.tchar_ptr = NULL;

  /* Setup the identity's domain and length */
  dup_domain.tchar_ptr = malloc(sizeof(TCHAR) * (domlen + 1));
  if(!dup_domain.tchar_ptr) {
    curlx_unicodefree(useranddomain.tchar_ptr);
    return CURLE_OUT_OF_MEMORY;
  }
  _tcsncpy(dup_domain.tchar_ptr, domain.tchar_ptr, domlen);
  *(dup_domain.tchar_ptr + domlen) = TEXT('\0');
  identity->Domain = dup_domain.tbyte_ptr;
  identity->DomainLength = curlx_uztoul(domlen);
  dup_domain.tchar_ptr = NULL;

  curlx_unicodefree(useranddomain.tchar_ptr);

  /* Setup the identity's password and length */
  passwd.tchar_ptr = curlx_convert_UTF8_to_tchar((char *)passwdp);
  if(!passwd.tchar_ptr)
    return CURLE_OUT_OF_MEMORY;
  dup_passwd.tchar_ptr = _tcsdup(passwd.tchar_ptr);
  if(!dup_passwd.tchar_ptr) {
    curlx_unicodefree(passwd.tchar_ptr);
=======
  Curl_safefree(useranddomain);

  identity->Password = (void *)Curl_convert_UTF8_to_wchar(passwdp);

  if(!identity->Domain || !identity->User || !identity->Password) {
    Curl_sspi_free_identity(identity);
>>>>>>> 55e15d1d
    return CURLE_OUT_OF_MEMORY;
  }

<<<<<<< HEAD
  curlx_unicodefree(passwd.tchar_ptr);
=======
  /* The doc says the length must be "Number of characters" of strings that are
     "ANSI or UNICODE" (our case is the latter). What they actually want is a
     count of wchar_t (ie UTF-16 code units), not a Unicode character count. */
  identity->DomainLength = curlx_uztoul(wcslen((wchar_t *)identity->Domain));
  identity->UserLength = curlx_uztoul(wcslen((wchar_t *)identity->User));
  identity->PasswordLength =
    curlx_uztoul(wcslen((wchar_t *)identity->Password));
>>>>>>> 55e15d1d

  identity->Flags = SEC_WINNT_AUTH_IDENTITY_UNICODE;

  return CURLE_OK;
}

/*
 * Curl_sspi_free_identity()
 *
 * This is used to free the contents of a SSPI identifier structure.
 *
 * Parameters:
 *
 * identity [in/out] - The identity structure.
 */
void Curl_sspi_free_identity(SEC_WINNT_AUTH_IDENTITY *identity)
{
  if(identity) {
    Curl_safefree(identity->User);
    Curl_safefree(identity->Password);
    Curl_safefree(identity->Domain);
  }
}

#endif /* USE_WINDOWS_SSPI */<|MERGE_RESOLUTION|>--- conflicted
+++ resolved
@@ -150,13 +150,8 @@
   /* Initialize the identity */
   memset(identity, 0, sizeof(*identity));
 
-<<<<<<< HEAD
-  useranddomain.tchar_ptr = curlx_convert_UTF8_to_tchar((char *)userp);
-  if(!useranddomain.tchar_ptr)
-=======
-  useranddomain = Curl_convert_UTF8_to_wchar(userp);
+  useranddomain = curlx_convert_UTF8_to_wchar(userp);
   if(!useranddomain)
->>>>>>> 55e15d1d
     return CURLE_OUT_OF_MEMORY;
 
   p = wcschr(useranddomain, L'\\');
@@ -174,52 +169,15 @@
     identity->User = (void *)wcsdup(useranddomain);
   }
 
-<<<<<<< HEAD
-  /* Setup the identity's user and length */
-  dup_user.tchar_ptr = _tcsdup(user.tchar_ptr);
-  if(!dup_user.tchar_ptr) {
-    curlx_unicodefree(useranddomain.tchar_ptr);
-    return CURLE_OUT_OF_MEMORY;
-  }
-  identity->User = dup_user.tbyte_ptr;
-  identity->UserLength = curlx_uztoul(_tcslen(dup_user.tchar_ptr));
-  dup_user.tchar_ptr = NULL;
-
-  /* Setup the identity's domain and length */
-  dup_domain.tchar_ptr = malloc(sizeof(TCHAR) * (domlen + 1));
-  if(!dup_domain.tchar_ptr) {
-    curlx_unicodefree(useranddomain.tchar_ptr);
-    return CURLE_OUT_OF_MEMORY;
-  }
-  _tcsncpy(dup_domain.tchar_ptr, domain.tchar_ptr, domlen);
-  *(dup_domain.tchar_ptr + domlen) = TEXT('\0');
-  identity->Domain = dup_domain.tbyte_ptr;
-  identity->DomainLength = curlx_uztoul(domlen);
-  dup_domain.tchar_ptr = NULL;
-
-  curlx_unicodefree(useranddomain.tchar_ptr);
-
-  /* Setup the identity's password and length */
-  passwd.tchar_ptr = curlx_convert_UTF8_to_tchar((char *)passwdp);
-  if(!passwd.tchar_ptr)
-    return CURLE_OUT_OF_MEMORY;
-  dup_passwd.tchar_ptr = _tcsdup(passwd.tchar_ptr);
-  if(!dup_passwd.tchar_ptr) {
-    curlx_unicodefree(passwd.tchar_ptr);
-=======
   Curl_safefree(useranddomain);
 
-  identity->Password = (void *)Curl_convert_UTF8_to_wchar(passwdp);
+  identity->Password = (void *)curlx_convert_UTF8_to_wchar(passwdp);
 
   if(!identity->Domain || !identity->User || !identity->Password) {
     Curl_sspi_free_identity(identity);
->>>>>>> 55e15d1d
     return CURLE_OUT_OF_MEMORY;
   }
 
-<<<<<<< HEAD
-  curlx_unicodefree(passwd.tchar_ptr);
-=======
   /* The doc says the length must be "Number of characters" of strings that are
      "ANSI or UNICODE" (our case is the latter). What they actually want is a
      count of wchar_t (ie UTF-16 code units), not a Unicode character count. */
@@ -227,7 +185,6 @@
   identity->UserLength = curlx_uztoul(wcslen((wchar_t *)identity->User));
   identity->PasswordLength =
     curlx_uztoul(wcslen((wchar_t *)identity->Password));
->>>>>>> 55e15d1d
 
   identity->Flags = SEC_WINNT_AUTH_IDENTITY_UNICODE;
 
